--- conflicted
+++ resolved
@@ -104,11 +104,7 @@
         )
 
     # make sure the session id is set
-<<<<<<< HEAD
-    sid = sid or generate_sid()
-=======
     sid = sid or generate_sid(config)
->>>>>>> 31749fc5
 
     if runtime is None:
         runtime = await create_runtime(config, sid=sid)
